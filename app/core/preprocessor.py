--- conflicted
+++ resolved
@@ -97,13 +97,8 @@
         
         final_content = f"{year_note}\n{timezone_note}\n\n---\n\n{markdown_content}"
             
-<<<<<<< HEAD
-        logger.info(f"Preprocessing completed. Output length: {len(markdown_content)}")
-        return markdown_content
-=======
         logger.info(f"HTML preprocessing completed. Output length: {len(final_content)}")
         return final_content
->>>>>>> 7b69e598
 
     except Exception as e:
         logger.error(f"Error during HTML preprocessing: {str(e)}", exc_info=True)
